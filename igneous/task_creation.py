--- conflicted
+++ resolved
@@ -619,13 +619,3 @@
         N = tq.enqueued
         print('\r {} remaining'.format(N), end='')
         time.sleep(2)
-
-<<<<<<< HEAD
-  
-=======
-
-if __name__ == '__main__':  
-  with MockTaskQueue() as tq:
-    pass   
->>>>>>> d34d2b9d
-
