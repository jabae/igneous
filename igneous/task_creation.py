--- conflicted
+++ resolved
@@ -3,15 +3,12 @@
 from six.moves import range
 from itertools import product
 from functools import reduce
-import operator
 
 import copy
 import json
 import math
-import operator
 import os
 import re
-import subprocess
 import time
 from time import strftime
 
@@ -19,20 +16,15 @@
 from tqdm import tqdm
 from cloudvolume import CloudVolume, Storage
 from cloudvolume.lib import Vec, Bbox, max2, min2, xyzrange, find_closest_divisor, yellow
-from taskqueue import TaskQueue, MockTaskQueue 
+from taskqueue import TaskQueue, MockTaskQueue, LocalTaskQueue 
 
 from igneous import downsample_scales, chunks
 from igneous.tasks import (
   IngestTask, HyperSquareConsensusTask, 
   MeshTask, MeshManifestTask, DownsampleTask, QuantizeTask, 
   TransferTask, WatershedRemapTask, DeleteTask, 
-<<<<<<< HEAD
   LuminanceLevelsTask, ContrastNormalizationTask,
-  SkeletonTask, SkeletonMergeTask
-=======
-  LuminanceLevelsTask, ContrastNormalizationTask, MaskAffinitymapTask, 
-  InferenceTask
->>>>>>> 5d709cd2
+  SkeletonTask, SkeletonMergeTask, MaskAffinitymapTask, InferenceTask
 )
 # from igneous.tasks import BigArrayTask
 
@@ -278,23 +270,13 @@
       'mip': mip,
       'num_mips': num_mips,
       'shape': shape.tolist(),
+      'axis': axis,
+      'method': 'downsample_with_averaging' if vol.layer_type == 'image' else 'downsample_segmentation',
     },
     'by': OPERATOR_CONTACT,
     'date': strftime('%Y-%m-%d %H:%M %Z'),
   })
   vol.commit_provenance()
-
-
-<<<<<<< HEAD
-  for startpt in tqdm(xyzrange( vol.bounds.minpt, vol.bounds.maxpt, shape ), desc="Inserting Deletion Tasks"):
-    shape = min2(shape, vol.bounds.maxpt - startpt)
-    task = DeleteTask(
-      layer_path=layer_path,
-      shape=shape.clone(),
-      offset=startpt.clone(),
-    )
-    task_queue.insert(task)
-  task_queue.wait('Uploading DeleteTasks')
 
 def create_skeletonizing_tasks(
     task_queue, cloudpath, mip, 
@@ -374,14 +356,11 @@
   task_queue.wait('Uploading Skeleton Merge Tasks')
 
 
-def create_meshing_tasks(task_queue, layer_path, mip, shape=Vec(512, 512, 512)):
-=======
 def create_meshing_tasks(
     task_queue, layer_path, mip, 
     shape=Vec(512, 512, 64), max_simplification_error=40,
     mesh_dir=None, cdn_cache=False 
   ):
->>>>>>> 5d709cd2
   shape = Vec(*shape)
 
   vol = CloudVolume(layer_path, mip)
@@ -935,7 +914,3 @@
         N = tq.enqueued
         print('\r {} remaining'.format(N), end='')
         time.sleep(2)
-<<<<<<< HEAD
-
-=======
->>>>>>> 5d709cd2
